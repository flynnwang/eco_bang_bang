--- conflicted
+++ resolved
@@ -1795,8 +1795,6 @@
         if not is_pos_on_map(next_pos):
           continue
         hit_map[next_pos[0]][next_pos[1]] = True
-<<<<<<< HEAD
-=======
 
     # Add enemy last step position
     for i in range(MAX_UNIT_NUM):
@@ -1806,7 +1804,6 @@
 
       # Only add one position for last step enemy position
       hit_map[pos[0]][pos[1]] = True
->>>>>>> 4adc88b4
 
     # Add unvisible team point positions
     init_pos = get_player_init_pos(self.enemy_id, self.use_mirror)
